"""
.. module:: node
   :synopsis: Defines Node class and other useful properties associated
   with nodes.

"""

from copy import deepcopy


<<<<<<< HEAD
class Node(object):
=======
class Node:
    """
    Node class provides a basic node object which is identified by a name.

    """

    def __init__(self, name=""):
        """
        Node class constructor.
        :param name: Name to reference the node by.
        :type name: str.
        :raises: TypeError

        """

        try:
            hash(name)
        except TypeError as e:
            raise TypeError(str(e) + " node name must be hashable")
>>>>>>> 37b2291e

        self._name = name

    @property
    def name(self):
        """
        Returns the name of the node.
        :returns: str -- name of the node.

        """

        return self._name

    @name.setter
    def name(self, value):
        """
        Sets the name of the node.
        :param value: name to set the node.
        :type value: str.

        """

        self._name = value

    def copy(self):
        """
        Returns a deep copy of the node.
        :returns: Node -- new node with same name.

        """

        return deepcopy(self)

    def __str__(self):
        """
        Returns overriden Node to-string as:
            <Node name="node_name">
        :returns: str -- node representation string.

        """

        return ''.join(["<Node name=", str(self.name), ">"])

    def __repr__(self):
        """
        Returns overriden Node representation to be equivalent to __str__.
        :returns: str -- node representation as __str__.

<<<<<<< HEAD
    def __str__(self):
        return self._name

    def __eq__(self, other):
        return (isinstance(other, self.__class__)
                and self._name == other._name
                and self._nodeId == other._nodeId)

    def __ne__(self, other):
        return not self.__eq__(other)

    def __hash__(self):
        return hash((self._name, self._nodeId))
=======
        """

        return str(self)

    def __eq__(self, other):
        """
        Returns overriden Node equality to be true iff names match.
        :returns: bool. -- whether nodes are equal based on names.

        """

        return self.name == other.name

    def __hash__(self):
        """
        Returns overriden Node hash to be the hash of the node's name.
        :returns: int -- hash of the node object.

        """

        return hash(self.name)
>>>>>>> 37b2291e
<|MERGE_RESOLUTION|>--- conflicted
+++ resolved
@@ -8,10 +8,7 @@
 from copy import deepcopy
 
 
-<<<<<<< HEAD
 class Node(object):
-=======
-class Node:
     """
     Node class provides a basic node object which is identified by a name.
 
@@ -30,7 +27,6 @@
             hash(name)
         except TypeError as e:
             raise TypeError(str(e) + " node name must be hashable")
->>>>>>> 37b2291e
 
         self._name = name
 
@@ -72,28 +68,13 @@
 
         """
 
-        return ''.join(["<Node name=", str(self.name), ">"])
+        return "<Node name=" + str(self.name) + ">"
 
     def __repr__(self):
         """
         Returns overriden Node representation to be equivalent to __str__.
         :returns: str -- node representation as __str__.
 
-<<<<<<< HEAD
-    def __str__(self):
-        return self._name
-
-    def __eq__(self, other):
-        return (isinstance(other, self.__class__)
-                and self._name == other._name
-                and self._nodeId == other._nodeId)
-
-    def __ne__(self, other):
-        return not self.__eq__(other)
-
-    def __hash__(self):
-        return hash((self._name, self._nodeId))
-=======
         """
 
         return str(self)
@@ -105,7 +86,7 @@
 
         """
 
-        return self.name == other.name
+        return isinstance(other, self.__class__) and (self.name == other.name)
 
     def __hash__(self):
         """
@@ -114,5 +95,4 @@
 
         """
 
-        return hash(self.name)
->>>>>>> 37b2291e
+        return hash(self.name)